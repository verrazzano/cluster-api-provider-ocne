--- conflicted
+++ resolved
@@ -43,22 +43,12 @@
 }
 
 const (
-<<<<<<< HEAD
 	defaultTigeraOperatorTag = "v1.29.0"
 	defaultCalicoTag         = "v3.25.0"
 	minOCNEVersion           = "v1.25.7"
 	configMapName            = "ocne-metadata"
 	cmDataKey                = "mapping"
-	defaultModuleOperatorTag = "v0.1.0-20230530200216-dba4f4d7"
-=======
-	defaultTigeraOperatorTag             = "v1.29.0"
-	defaultCalicoTag                     = "v3.25.0"
-	minOCNEVersion                       = "v1.25.7"
-	configMapName                        = "ocne-metadata"
-	cmDataKey                            = "mapping"
-	defaultModuleOperatorTag             = "v0.1.0-20230606042357-54f0f405"
-	defaultVerrazzanoPlatformOperatorTag = "v1.6.0-20230601044914-8f171f25"
->>>>>>> 314f118b
+	defaultModuleOperatorTag = "v0.1.0-20230606042357-54f0f405"
 )
 
 var k8s_ocne_version_maping = map[string]string{
