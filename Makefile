# Copyright 2018 The Kubernetes Authors.
#
# Licensed under the Apache License, Version 2.0 (the "License");
# you may not use this file except in compliance with the License.
# You may obtain a copy of the License at
#
#     http://www.apache.org/licenses/LICENSE-2.0
#
# Unless required by applicable law or agreed to in writing, software
# distributed under the License is distributed on an "AS IS" BASIS,
# WITHOUT WARRANTIES OR CONDITIONS OF ANY KIND, either express or implied.
# See the License for the specific language governing permissions and
# limitations under the License.

# If you update this file, please follow
# https://www.thapaliya.com/en/writings/well-documented-makefiles/

# This file from the cluster-api community (https://github.com/kubernetes-sigs/cluster-api) has been modified by Oracle.

# Ensure Make is run with bash shell as some syntax below is bash-specific
SHELL:=/usr/bin/env bash

.DEFAULT_GOAL:=help

#
# Go.
#
GO_CONTAINER_IMAGE ?= ghcr.io/oracle/oraclelinux:8

# Use GOPROXY environment variable if set
GOPROXY := $(shell go env GOPROXY)
ifeq ($(GOPROXY),)
GOPROXY := https://proxy.golang.org
endif
export GOPROXY

# Active module mode, as we use go modules to manage dependencies
export GO111MODULE=on

#
# Kubebuilder.
#
export KUBEBUILDER_ENVTEST_KUBERNETES_VERSION ?= 1.26.0
export KUBEBUILDER_CONTROLPLANE_START_TIMEOUT ?= 60s
export KUBEBUILDER_CONTROLPLANE_STOP_TIMEOUT ?= 60s

# This option is for running docker manifest command
export DOCKER_CLI_EXPERIMENTAL := enabled

# Enables shell script tracing. Enable by running: TRACE=1 make <target>
TRACE ?= 0

#
# Directories.
#
# Full directory of where the Makefile resides
ROOT_DIR:=$(shell dirname $(realpath $(firstword $(MAKEFILE_LIST))))
EXP_DIR := exp
BIN_DIR := bin
TEST_DIR := test
TOOLS_DIR := hack/tools
TOOLS_BIN_DIR := $(abspath $(TOOLS_DIR)/$(BIN_DIR))
E2E_FRAMEWORK_DIR := $(TEST_DIR)/framework
CAPD_DIR := $(TEST_DIR)/infrastructure/docker
TEST_EXTENSION_DIR := $(TEST_DIR)/extension
GO_INSTALL := ./scripts/go_install.sh
OBSERVABILITY_DIR := hack/observability

export PATH := $(abspath $(TOOLS_BIN_DIR)):$(PATH)

# Set --output-base for conversion-gen if we are not within GOPATH
ifneq ($(abspath $(ROOT_DIR)),$(shell go env GOPATH)/src/github.com/verrazzano/cluster-api-provider-ocne)
	CONVERSION_GEN_OUTPUT_BASE := --output-base=$(ROOT_DIR)
	CONVERSION_GEN_OUTPUT_BASE_CAPD := --output-base=$(ROOT_DIR)/$(CAPD_DIR)
else
	export GOPATH := $(shell go env GOPATH)
endif

#
# Ginkgo configuration.
#
GINKGO_FOCUS ?=
GINKGO_SKIP ?=
GINKGO_NODES ?= 1
GINKGO_TIMEOUT ?= 2h
GINKGO_POLL_PROGRESS_AFTER ?= 60m
GINKGO_POLL_PROGRESS_INTERVAL ?= 5m
E2E_CONF_FILE ?= $(ROOT_DIR)/$(TEST_DIR)/e2e/config/docker.yaml
SKIP_RESOURCE_CLEANUP ?= false
USE_EXISTING_CLUSTER ?= false
GINKGO_NOCOLOR ?= false

# to set multiple ginkgo skip flags, if any
ifneq ($(strip $(GINKGO_SKIP)),)
_SKIP_ARGS := $(foreach arg,$(strip $(GINKGO_SKIP)),-skip="$(arg)")
endif

#
# Binaries.
#
# Note: Need to use abspath so we can invoke these from subdirectories
KUSTOMIZE_VER := v4.5.2
KUSTOMIZE_BIN := kustomize
KUSTOMIZE := $(abspath $(TOOLS_BIN_DIR)/$(KUSTOMIZE_BIN)-$(KUSTOMIZE_VER))
KUSTOMIZE_PKG := sigs.k8s.io/kustomize/kustomize/v4

SETUP_ENVTEST_VER := v0.0.0-20211110210527-619e6b92dab9
SETUP_ENVTEST_BIN := setup-envtest
SETUP_ENVTEST := $(abspath $(TOOLS_BIN_DIR)/$(SETUP_ENVTEST_BIN)-$(SETUP_ENVTEST_VER))
SETUP_ENVTEST_PKG := sigs.k8s.io/controller-runtime/tools/setup-envtest

CONTROLLER_GEN_VER := v0.10.0
CONTROLLER_GEN_BIN := controller-gen
CONTROLLER_GEN := $(abspath $(TOOLS_BIN_DIR)/$(CONTROLLER_GEN_BIN)-$(CONTROLLER_GEN_VER))
CONTROLLER_GEN_PKG := sigs.k8s.io/controller-tools/cmd/controller-gen

GOTESTSUM_VER := v1.6.4
GOTESTSUM_BIN := gotestsum
GOTESTSUM := $(abspath $(TOOLS_BIN_DIR)/$(GOTESTSUM_BIN)-$(GOTESTSUM_VER))
GOTESTSUM_PKG := gotest.tools/gotestsum

CONVERSION_GEN_VER := v0.25.0
CONVERSION_GEN_BIN := conversion-gen
# We are intentionally using the binary without version suffix, to avoid the version
# in generated files.
CONVERSION_GEN := $(abspath $(TOOLS_BIN_DIR)/$(CONVERSION_GEN_BIN))
CONVERSION_GEN_PKG := k8s.io/code-generator/cmd/conversion-gen

ENVSUBST_VER := v2.0.0-20210730161058-179042472c46
ENVSUBST_BIN := envsubst
ENVSUBST := $(abspath $(TOOLS_BIN_DIR)/$(ENVSUBST_BIN)-$(ENVSUBST_VER))
ENVSUBST_PKG := github.com/drone/envsubst/v2/cmd/envsubst

GO_APIDIFF_VER := v0.5.0
GO_APIDIFF_BIN := go-apidiff
GO_APIDIFF := $(abspath $(TOOLS_BIN_DIR)/$(GO_APIDIFF_BIN)-$(GO_APIDIFF_VER))
GO_APIDIFF_PKG := github.com/joelanford/go-apidiff

SHELLCHECK_VER := v0.9.0

KPROMO_VER := v3.4.5
KPROMO_BIN := kpromo
KPROMO :=  $(abspath $(TOOLS_BIN_DIR)/$(KPROMO_BIN)-$(KPROMO_VER))
KPROMO_PKG := sigs.k8s.io/promo-tools/v3/cmd/kpromo


GINGKO_VER := v2.5.0
GINKGO_BIN := ginkgo
GINKGO := $(abspath $(TOOLS_BIN_DIR)/$(GINKGO_BIN)-$(GINGKO_VER))
GINKGO_PKG := github.com/onsi/ginkgo/v2/ginkgo

CONVERSION_VERIFIER_BIN := conversion-verifier
CONVERSION_VERIFIER := $(abspath $(TOOLS_BIN_DIR)/$(CONVERSION_VERIFIER_BIN))

OPENAPI_GEN_VER := 5e7f5fd
OPENAPI_GEN_BIN := openapi-gen
# We are intentionally using the binary without version suffix, to avoid the version
# in generated files.
OPENAPI_GEN := $(abspath $(TOOLS_BIN_DIR)/$(OPENAPI_GEN_BIN))
OPENAPI_GEN_PKG := k8s.io/kube-openapi/cmd/openapi-gen

RUNTIME_OPENAPI_GEN_BIN := runtime-openapi-gen
RUNTIME_OPENAPI_GEN := $(abspath $(TOOLS_BIN_DIR)/$(RUNTIME_OPENAPI_GEN_BIN))


GOLANGCI_LINT_BIN := golangci-lint
GOLANGCI_LINT := $(abspath $(TOOLS_BIN_DIR)/$(GOLANGCI_LINT_BIN))

# Define Docker related variables. Releases should modify and double check these vars.
REGISTRY ?= ghcr.io/verrazzano
# core
IMAGE_NAME ?= cluster-api-controller
CONTROLLER_IMG ?= $(REGISTRY)/$(IMAGE_NAME)

# bootstrap
OCNE_BOOTSTRAP_IMAGE_NAME ?= cluster-api-ocne-bootstrap-controller
OCNE_BOOTSTRAP_CONTROLLER_IMG ?= $(REGISTRY)/$(OCNE_BOOTSTRAP_IMAGE_NAME)

# control plane
OCNE_CONTROL_PLANE_IMAGE_NAME ?= cluster-api-ocne-control-plane-controller
OCNE_CONTROL_PLANE_CONTROLLER_IMG ?= $(REGISTRY)/$(OCNE_CONTROL_PLANE_IMAGE_NAME)


# test extension
TEST_EXTENSION_IMAGE_NAME ?= test-extension
TEST_EXTENSION_IMG ?= $(REGISTRY)/$(TEST_EXTENSION_IMAGE_NAME)


# It is set by Prow GIT_TAG, a git-based tag of the form vYYYYMMDD-hash, e.g., v20210120-v0.3.10-308-gc61521971

MAJOR_VERSION ?= 0
MINOR_VERSION ?= 1
PATCH_VERSION ?= 0
SHORT_COMMIT_SHA := $(shell git rev-parse --short HEAD)
TAG ?= v${MAJOR_VERSION}.${MINOR_VERSION}.${PATCH_VERSION}-${SHORT_COMMIT_SHA}
ARCH ?= $(shell go env GOARCH)
ALL_ARCH = amd64

# Allow overriding the imagePullPolicy
PULL_POLICY ?= Always

# Hosts running SELinux need :z added to volume mounts
SELINUX_ENABLED := $(shell cat /sys/fs/selinux/enforce 2> /dev/null || echo 0)

ifeq ($(SELINUX_ENABLED),1)
  DOCKER_VOL_OPTS?=:z
endif

# Set build time variables including version details
LDFLAGS := $(shell hack/version.sh)

# Branch for obtaining module charts
BRANCH := main

all: test managers

help:  # Display this help
	@awk 'BEGIN {FS = ":.*##"; printf "\nUsage:\n  make \033[36m<target>\033[0m\n"} /^[0-9A-Za-z_-]+:.*?##/ { printf "  \033[36m%-45s\033[0m %s\n", $$1, $$2 } /^\$$\([0-9A-Za-z_-]+\):.*?##/ { gsub("_","-", $$1); printf "  \033[36m%-45s\033[0m %s\n", tolower(substr($$1, 3, length($$1)-7)), $$2 } /^##@/ { printf "\n\033[1m%s\033[0m\n", substr($$0, 5) } ' $(MAKEFILE_LIST)

## --------------------------------------
## Generate / Manifests
## --------------------------------------

##@ generate:

ALL_GENERATE_MODULES = ocne-bootstrap ocne-control-plane

.PHONY: generate
generate: ## Run all generate-manifests-*, generate-go-deepcopy-*
	$(MAKE) generate-modules generate-manifests generate-go-deepcopy

.PHONY: generate-manifests
generate-manifests: $(addprefix generate-manifests-,$(ALL_GENERATE_MODULES)) ## Run all generate-manifests-* targets

.PHONY: generate-manifests-ocne-bootstrap
generate-manifests-ocne-bootstrap: $(CONTROLLER_GEN) ## Generate manifests e.g. CRD, RBAC etc. for ocne bootstrap
	$(MAKE) clean-generated-yaml SRC_DIRS="./bootstrap/ocne/config/crd/bases"
	$(CONTROLLER_GEN) \
		paths=./bootstrap/ocne/api/... \
		paths=./bootstrap/ocne/internal/controllers/... \
		crd:crdVersions=v1 \
		rbac:roleName=manager-role \
		output:crd:dir=./bootstrap/ocne/config/crd/bases \
		output:rbac:dir=./bootstrap/ocne/config/rbac \
		output:webhook:dir=./bootstrap/ocne/config/webhook \
		webhook

.PHONY: generate-manifests-ocne-control-plane
generate-manifests-ocne-control-plane: $(CONTROLLER_GEN) ## Generate manifests e.g. CRD, RBAC etc. for ocne control plane
	$(MAKE) clean-generated-yaml SRC_DIRS="./controlplane/ocne/config/crd/bases"
	$(CONTROLLER_GEN) \
		paths=./controlplane/ocne/api/... \
		paths=./controlplane/ocne/internal/controllers/... \
		paths=./controlplane/ocne/internal/webhooks/... \
		crd:crdVersions=v1 \
		rbac:roleName=manager-role \
		output:crd:dir=./controlplane/ocne/config/crd/bases \
		output:rbac:dir=./controlplane/ocne/config/rbac \
		output:webhook:dir=./controlplane/ocne/config/webhook \
		webhook

.PHONY: generate-go-deepcopy
generate-go-deepcopy:  ## Run all generate-go-deepcopy-* targets
	$(MAKE) $(addprefix generate-go-deepcopy-,$(ALL_GENERATE_MODULES))

.PHONY: generate-go-deepcopy-ocne-bootstrap
generate-go-deepcopy-ocne-bootstrap: $(CONTROLLER_GEN) ## Generate deepcopy go code for ocne bootstrap
	$(MAKE) clean-generated-deepcopy SRC_DIRS="./bootstrap/ocne/api,./bootstrap/ocne/types"
	$(CONTROLLER_GEN) \
		object:headerFile=./hack/boilerplate/boilerplate.generatego.txt \
		paths=./bootstrap/ocne/api/... \
		paths=./bootstrap/ocne/types/...

.PHONY: generate-go-deepcopy-ocne-control-plane
generate-go-deepcopy-ocne-control-plane: $(CONTROLLER_GEN) ## Generate deepcopy go code for ocne control plane
	$(MAKE) clean-generated-deepcopy SRC_DIRS="./controlplane/ocne/api"
	$(CONTROLLER_GEN) \
		object:headerFile=./hack/boilerplate/boilerplate.generatego.txt \
		paths=./controlplane/ocne/api/...

.PHONY: generate-modules
generate-modules: ## Run go mod tidy to ensure modules are up to date
	go mod tidy

## --------------------------------------
## Lint / Verify
## --------------------------------------

##@ lint and verify:

.PHONY: lint
lint: $(GOLANGCI_LINT) ## Lint the codebase
	$(GOLANGCI_LINT) run -v $(GOLANGCI_LINT_EXTRA_ARGS)
	cd $(TEST_DIR); $(GOLANGCI_LINT) run --path-prefix $(TEST_DIR) -v $(GOLANGCI_LINT_EXTRA_ARGS)
	cd $(TOOLS_DIR); $(GOLANGCI_LINT) run --path-prefix $(TOOLS_DIR) -v $(GOLANGCI_LINT_EXTRA_ARGS)


.PHONY: lint-fix
lint-fix: $(GOLANGCI_LINT) ## Lint the codebase and run auto-fixers if supported by the linter
	GOLANGCI_LINT_EXTRA_ARGS=--fix $(MAKE) lint


ALL_VERIFY_CHECKS = modules gen

.PHONY: verify
verify: $(addprefix verify-,$(ALL_VERIFY_CHECKS))  ## Run all verify-* targets

.PHONY: verify-modules
verify-modules: generate-modules  ## Verify go modules are up to date
	@if !(git diff --quiet HEAD -- go.sum go.mod $(TOOLS_DIR)/go.mod $(TOOLS_DIR)/go.sum $(TEST_DIR)/go.mod $(TEST_DIR)/go.sum); then \
		git diff; \
		echo "go module files are out of date"; exit 1; \
	fi
	@if (find . -name 'go.mod' | xargs -n1 grep -q -i 'k8s.io/client-go.*+incompatible'); then \
		find . -name "go.mod" -exec grep -i 'k8s.io/client-go.*+incompatible' {} \; -print; \
		echo "go module contains an incompatible client-go version"; exit 1; \
	fi

.PHONY: verify-gen
verify-gen: generate  ## Verify go generated files are up to date
	@if !(git diff --quiet HEAD); then \
		git diff; \
		echo "generated files are out of date, run make generate"; exit 1; \
	fi


## --------------------------------------
## Binaries
## --------------------------------------

##@ build:

ALL_MANAGERS = ocne-bootstrap ocne-control-plane

.PHONY: managers
managers: $(addprefix manager-,$(ALL_MANAGERS)) ## Run all manager-* targets

.PHONY: manager-ocne-bootstrap
manager-ocne-bootstrap: ## Build the ocne bootstrap manager binary into the ./bin folder
	go build -trimpath -ldflags "$(LDFLAGS)" -o $(BIN_DIR)/ocne-bootstrap-manager github.com/verrazzano/cluster-api-provider-ocne/bootstrap/ocne

.PHONY: manager-ocne-control-plane
manager-ocne-control-plane: ## Build the ocne control plane manager binary into the ./bin folder
	go build -trimpath -ldflags "$(LDFLAGS)" -o $(BIN_DIR)/ocne-control-plane-manager github.com/verrazzano/cluster-api-provider-ocne/controlplane/ocne

.PHONY: docker-pull-prerequisites
docker-pull-prerequisites:
	docker pull ghcr.io/oracle/oraclelinux:8
	docker pull ghcr.io/oracle/oraclelinux:8-slim

.PHONY: generate-modules-repo-artifacts
generate-modules-repo-artifacts:
	git clone https://github.com/verrazzano/verrazzano-modules.git
	cd $(ROOT_DIR)/verrazzano-modules/module-operator/manifests/charts/modules; \
<<<<<<< HEAD
    git checkout $(BRANCH); \
 	find . -type d -depth 1 -exec helm package -u '{}' \; && helm repo index . ; \
=======
 	find . -type d -exec helm package -u '{}' \; && helm repo index . ; \
>>>>>>> b33026d0
 	mv $(ROOT_DIR)/verrazzano-modules/module-operator/manifests/charts/modules/index.yaml $(ROOT_DIR); \
 	cp -R $(ROOT_DIR)/verrazzano-modules/module-operator/manifests/charts $(ROOT_DIR); \
 	rm -rf $(ROOT_DIR)/charts/modules/*.tgz
	rm -rf verrazzano-modules

.PHONY: docker-build-all
docker-build-all: $(addprefix docker-build-,$(ALL_ARCH)) ## Build docker images for all architectures

docker-build-%:
	$(MAKE) ARCH=$* docker-build

ALL_DOCKER_BUILD = ocne-bootstrap ocne-control-plane

.PHONY: docker-build
docker-build: generate-modules-repo-artifacts docker-pull-prerequisites ## Run docker-build-* targets for all the images
	$(MAKE) ARCH=$(ARCH) $(addprefix docker-build-,$(ALL_DOCKER_BUILD))

ALL_DOCKER_BUILD_E2E = ocne-bootstrap ocne-control-plane

.PHONY: docker-build-ocne-bootstrap
docker-build-ocne-bootstrap: ## Build the docker image for ocne bootstrap controller manager
	docker build --build-arg builder_image=$(GO_CONTAINER_IMAGE) --build-arg goproxy=$(GOPROXY) --build-arg ARCH=$(ARCH) --build-arg package=./bootstrap/ocne --build-arg ldflags="$(LDFLAGS)" . -t $(OCNE_BOOTSTRAP_CONTROLLER_IMG):$(TAG)
	$(MAKE) set-manifest-image MANIFEST_IMG=$(OCNE_BOOTSTRAP_CONTROLLER_IMG) MANIFEST_TAG=$(TAG) TARGET_RESOURCE="./bootstrap/ocne/config/default/manager_image_patch.yaml"
	$(MAKE) set-manifest-pull-policy TARGET_RESOURCE="./bootstrap/ocne/config/default/manager_pull_policy.yaml"

.PHONY: docker-build-ocne-control-plane
docker-build-ocne-control-plane: ## Build the docker image for ocne control plane controller manager
	docker build --build-arg builder_image=$(GO_CONTAINER_IMAGE) --build-arg goproxy=$(GOPROXY) --build-arg ARCH=$(ARCH) --build-arg package=./controlplane/ocne --build-arg ldflags="$(LDFLAGS)" . -t $(OCNE_CONTROL_PLANE_CONTROLLER_IMG):$(TAG)
	$(MAKE) set-manifest-image MANIFEST_IMG=$(OCNE_CONTROL_PLANE_CONTROLLER_IMG) MANIFEST_TAG=$(TAG) TARGET_RESOURCE="./controlplane/ocne/config/default/manager_image_patch.yaml"
	$(MAKE) set-manifest-pull-policy TARGET_RESOURCE="./controlplane/ocne/config/default/manager_pull_policy.yaml"

## --------------------------------------
## Testing
## --------------------------------------

##@ test:

ARTIFACTS ?= ${ROOT_DIR}/_artifacts

KUBEBUILDER_ASSETS  ?= $(shell $(SETUP_ENVTEST) use --use-env -p path $(KUBEBUILDER_ENVTEST_KUBERNETES_VERSION))

.PHONY: test
test: $(SETUP_ENVTEST) ## Run unit and integration tests
	KUBEBUILDER_ASSETS="$(KUBEBUILDER_ASSETS)" go test ./... $(TEST_ARGS)

.PHONY: test-verbose
test-verbose: ## Run unit and integration tests with verbose flag
	$(MAKE) test TEST_ARGS="$(TEST_ARGS) -v"

.PHONY: test-junit
test-junit: $(SETUP_ENVTEST) $(GOTESTSUM) ## Run unit and integration tests and generate a junit report
	set +o errexit; (KUBEBUILDER_ASSETS="$(KUBEBUILDER_ASSETS)" go test -json ./... $(TEST_ARGS); echo $$? > $(ARTIFACTS)/junit.exitcode) | tee $(ARTIFACTS)/junit.stdout
	$(GOTESTSUM) --junitfile $(ARTIFACTS)/junit.xml --raw-command cat $(ARTIFACTS)/junit.stdout
	exit $$(cat $(ARTIFACTS)/junit.exitcode)

.PHONY: test-cover
test-cover: ## Run unit and integration tests and generate a coverage report
	$(MAKE) test TEST_ARGS="$(TEST_ARGS) -coverprofile=out/coverage.out"
	go tool cover -func=out/coverage.out -o out/coverage.txt
	go tool cover -html=out/coverage.out -o out/coverage.html

## --------------------------------------
## Release
## --------------------------------------

##@ release:

## latest git tag for the commit, e.g., v0.3.10
RELEASE_TAG ?= ${TAG}
ifneq (,$(findstring -,$(RELEASE_TAG)))
    PRE_RELEASE=true
endif
# the previous release tag, e.g., v0.3.9, excluding pre-release tags
#PREVIOUS_TAG ?= $(shell git tag -l | grep -E "^v[0-9]+\.[0-9]+\.[0-9]+$$" | sort -V | grep -B1 $(RELEASE_TAG) | head -n 1 2>/dev/null)
## set by Prow, ref name of the base branch, e.g., main
RELEASE_ALIAS_TAG := $(PULL_BASE_REF)
RELEASE_DIR := out
RELEASE_NOTES_DIR := _releasenotes
#USER_FORK ?= $(shell git config --get remote.origin.url | cut -d/ -f4)
IMAGE_REVIEWERS ?= $(shell ./hack/get-project-maintainers.sh)

.PHONY: $(RELEASE_DIR)
$(RELEASE_DIR):
	mkdir -p $(RELEASE_DIR)/

.PHONY: $(RELEASE_NOTES_DIR)
$(RELEASE_NOTES_DIR):
	mkdir -p $(RELEASE_NOTES_DIR)/

.PHONY: release
release: clean-release ## Build and push container images using the latest git tag for the commit
	@if [ -z "${RELEASE_TAG}" ]; then echo "RELEASE_TAG is not set"; exit 1; fi
	@if ! [ -z "$$(git status --porcelain)" ]; then echo "Your local git repository contains uncommitted changes, use git clean before proceeding."; exit 1; fi
	git checkout "${RELEASE_TAG}"
	# Build binaries first.
	GIT_VERSION=$(RELEASE_TAG) $(MAKE) release-binaries
	# Set the manifest images to the staging/production bucket and Builds the manifests to publish with a release.
	$(MAKE) release-manifests-all

.PHONY: release-manifests-all
release-manifests-all: # Set the manifest images to the staging/production bucket and Builds the manifests to publish with a release.
	# Set the manifest image to the production bucket.
	$(MAKE) manifest-modification REGISTRY=$(PROD_REGISTRY)
	## Build the manifests
	$(MAKE) release-manifests
	# Set the development manifest image to the staging bucket.
	$(MAKE) manifest-modification-dev REGISTRY=$(STAGING_REGISTRY)
	## Build the development manifests
	$(MAKE) release-manifests-dev
	## Clean the git artifacts modified in the release process
	$(MAKE) clean-release-git

.PHONY: manifest-modification
manifest-modification: # Set the manifest images to the staging/production bucket.
	$(MAKE) set-manifest-image \
		MANIFEST_IMG=$(REGISTRY)/$(OCNE_BOOTSTRAP_IMAGE_NAME) MANIFEST_TAG=$(RELEASE_TAG) \
		TARGET_RESOURCE="./bootstrap/ocne/config/default/manager_image_patch.yaml"
	$(MAKE) set-manifest-image \
		MANIFEST_IMG=$(REGISTRY)/$(OCNE_CONTROL_PLANE_IMAGE_NAME) MANIFEST_TAG=$(RELEASE_TAG) \
		TARGET_RESOURCE="./controlplane/ocne/config/default/manager_image_patch.yaml"
	$(MAKE) set-manifest-pull-policy PULL_POLICY=IfNotPresent TARGET_RESOURCE="./bootstrap/ocne/config/default/manager_pull_policy.yaml"
	$(MAKE) set-manifest-pull-policy PULL_POLICY=IfNotPresent TARGET_RESOURCE="./controlplane/ocne/config/default/manager_pull_policy.yaml"

.PHONY: release-manifests
release-manifests: $(RELEASE_DIR) $(KUSTOMIZE) ## Build the manifests to publish with a release
	# Build bootstrap-components.
	$(KUSTOMIZE) build bootstrap/ocne/config/default > $(RELEASE_DIR)/bootstrap-components.yaml
	# Build control-plane-components.
	$(KUSTOMIZE) build controlplane/ocne/config/default > $(RELEASE_DIR)/control-plane-components.yaml

	# Add metadata to the release artifacts
	cp metadata.yaml $(RELEASE_DIR)/metadata.yaml

.PHONY: release-manifests-dev
release-manifests-dev: $(RELEASE_DIR) $(KUSTOMIZE) ## Build the development manifests and copies them in the release folder
	cd $(CAPD_DIR); $(KUSTOMIZE) build config/default > ../../../$(RELEASE_DIR)/infrastructure-components-development.yaml
	cp $(CAPD_DIR)/templates/* $(RELEASE_DIR)/

## --------------------------------------
## Docker
## --------------------------------------

.PHONY: docker-push-all
docker-push-all: $(addprefix docker-push-,$(ALL_ARCH))  ## Push the docker images to be included in the release for all architectures + related multiarch manifests
	$(MAKE) docker-push-manifest-ocne-bootstrap
	$(MAKE) docker-push-manifest-ocne-control-plane

docker-push-%:
	$(MAKE) ARCH=$* docker-push

.PHONY: docker-push
docker-push: ## Push the docker images to be included in the release
	docker push $(OCNE_BOOTSTRAP_CONTROLLER_IMG):$(TAG)
	docker push $(OCNE_CONTROL_PLANE_CONTROLLER_IMG):$(TAG)

.PHONY: docker-push-manifest-ocne-bootstrap
docker-push-manifest-ocne-bootstrap: ## Push the multiarch manifest for the ocne bootstrap docker images
	## Minimum docker version 18.06.0 is required for creating and pushing manifest images.
	@for arch in $(ALL_ARCH); do docker push ${OCNE_BOOTSTRAP_CONTROLLER_IMG}:${TAG}; done

.PHONY: docker-push-manifest-ocne-control-plane
docker-push-manifest-ocne-control-plane: ## Push the multiarch manifest for the ocne control plane docker images
	## Minimum docker version 18.06.0 is required for creating and pushing manifest images.
	@for arch in $(ALL_ARCH); do docker push ${OCNE_CONTROL_PLANE_CONTROLLER_IMG}:${TAG}; done

.PHONY: set-manifest-pull-policy
set-manifest-pull-policy:
	$(info Updating kustomize pull policy file for manager resources)
	sed -i'' -e 's@imagePullPolicy: .*@imagePullPolicy: '"$(PULL_POLICY)"'@' $(TARGET_RESOURCE)

.PHONY: set-manifest-image
set-manifest-image:
	$(info Updating kustomize image patch file for manager resource)
	sed -i'' -e 's@image: .*@image: '"${MANIFEST_IMG}:$(MANIFEST_TAG)"'@' $(TARGET_RESOURCE)

## --------------------------------------
## Cleanup / Verification
## --------------------------------------

##@ clean:

.PHONY: clean
clean: ## Remove generated binaries, GitBook files, Helm charts, and Tilt build files
	$(MAKE) clean-bin
	$(MAKE) clean-release
	$(MAKE) clean-generated-yaml
	$(MAKE) clean-generated-deepcopy
	$(MAKE) clean-module-artifacts

.PHONY: clean-bin
clean-bin: ## Remove all generated binaries
	rm -rf $(BIN_DIR)
	rm -rf $(TOOLS_BIN_DIR)

.PHONY: clean-release
clean-release: ## Remove the release folder
	rm -rf $(RELEASE_DIR)

.PHONY: clean-generated-yaml
clean-generated-yaml: ## Remove files generated by conversion-gen from the mentioned dirs. Example SRC_DIRS="./api/v1alpha4"
	(IFS=','; for i in $(SRC_DIRS); do find $$i -type f -name '*.yaml' -exec rm -f {} \;; done)

.PHONY: clean-generated-deepcopy
clean-generated-deepcopy: ## Remove files generated by conversion-gen from the mentioned dirs. Example SRC_DIRS="./api/v1alpha4"
	(IFS=','; for i in $(SRC_DIRS); do find $$i -type f -name 'zz_generated.deepcopy*' -exec rm -f {} \;; done)

.PHONY: clean-module-artifacts
clean-module-artifacts:
	rm -rf modules
	rm -rf index.yaml

## --------------------------------------
## Hack / Tools
## --------------------------------------

##@ hack/tools:

.PHONY: $(CONTROLLER_GEN_BIN)
$(CONTROLLER_GEN_BIN): $(CONTROLLER_GEN) ## Build a local copy of controller-gen.

.PHONY: $(ENVSUBST_BIN)
$(ENVSUBST_BIN): $(ENVSUBST) ## Build a local copy of envsubst.

.PHONY: $(KUSTOMIZE_BIN)
$(KUSTOMIZE_BIN): $(KUSTOMIZE) ## Build a local copy of kustomize.

.PHONY: $(SETUP_ENVTEST_BIN)
$(SETUP_ENVTEST_BIN): $(SETUP_ENVTEST) ## Build a local copy of setup-envtest.

.PHONY: $(GOLANGCI_LINT_BIN)
$(GOLANGCI_LINT_BIN): $(GOLANGCI_LINT) ## Build a local copy of golangci-lint

.PHONY: $(GINKGO_BIN)
$(GINKGO_BIN): $(GINKGO) ## Build a local copy of ginkgo

$(CONTROLLER_GEN): # Build controller-gen from tools folder.
	GOBIN=$(TOOLS_BIN_DIR) $(GO_INSTALL) $(CONTROLLER_GEN_PKG) $(CONTROLLER_GEN_BIN) $(CONTROLLER_GEN_VER)


$(ENVSUBST): # Build gotestsum from tools folder.
	GOBIN=$(TOOLS_BIN_DIR) $(GO_INSTALL) $(ENVSUBST_PKG) $(ENVSUBST_BIN) $(ENVSUBST_VER)

$(KUSTOMIZE): # Build kustomize from tools folder.
	CGO_ENABLED=0 GOBIN=$(TOOLS_BIN_DIR) $(GO_INSTALL) $(KUSTOMIZE_PKG) $(KUSTOMIZE_BIN) $(KUSTOMIZE_VER)

$(SETUP_ENVTEST): # Build setup-envtest from tools folder.
	GOBIN=$(TOOLS_BIN_DIR) $(GO_INSTALL) $(SETUP_ENVTEST_PKG) $(SETUP_ENVTEST_BIN) $(SETUP_ENVTEST_VER)

$(GOLANGCI_LINT): .github/workflows/golangci-lint.yml # Download golangci-lint using hack script into tools folder.
	hack/ensure-golangci-lint.sh \
		-b $(TOOLS_BIN_DIR) \
		$(shell cat .github/workflows/golangci-lint.yml | grep [[:space:]]version | sed 's/.*version: //')

$(GINKGO): # Build ginkgo from tools folder.
	GOBIN=$(TOOLS_BIN_DIR) $(GO_INSTALL) $(GINKGO_PKG) $(GINKGO_BIN) $(GINGKO_VER)


## --------------------------------------
## Build OCNE Artifacts
## --------------------------------------

RELEASE_BOOTSTRAP_DIR := release/bootstrap-ocne/v${MAJOR_VERSION}.${MINOR_VERSION}.${PATCH_VERSION}
RELEASE_CONTROL_PLANE_DIR := release/control-plane-ocne/v${MAJOR_VERSION}.${MINOR_VERSION}.${PATCH_VERSION}
##@ Build OCNE Artifacts:
.PHONY:
ocnebuild: ## Remove files generated by conversion-gen from the mentioned dirs. Example SRC_DIRS="./api/v1alpha4"
	rm -rf $(RELEASE_BOOTSTRAP_DIR) $(RELEASE_CONTROL_PLANE_DIR) out bin
	mkdir -p $(RELEASE_BOOTSTRAP_DIR)
	mkdir -p $(RELEASE_CONTROL_PLANE_DIR)
	$(MAKE) clean
	$(MAKE) generate
	$(MAKE) docker-build
	$(MAKE) docker-push
	$(MAKE) release-manifests
	cp out/bootstrap-components.yaml $(RELEASE_BOOTSTRAP_DIR)/bootstrap-components.yaml
	cp out/metadata.yaml $(RELEASE_BOOTSTRAP_DIR)/metadata.yaml
	cp out/control-plane-components.yaml  $(RELEASE_CONTROL_PLANE_DIR)/control-plane-components.yaml
	cp out/metadata.yaml  $(RELEASE_CONTROL_PLANE_DIR)/metadata.yaml

<|MERGE_RESOLUTION|>--- conflicted
+++ resolved
@@ -352,12 +352,8 @@
 generate-modules-repo-artifacts:
 	git clone https://github.com/verrazzano/verrazzano-modules.git
 	cd $(ROOT_DIR)/verrazzano-modules/module-operator/manifests/charts/modules; \
-<<<<<<< HEAD
     git checkout $(BRANCH); \
- 	find . -type d -depth 1 -exec helm package -u '{}' \; && helm repo index . ; \
-=======
  	find . -type d -exec helm package -u '{}' \; && helm repo index . ; \
->>>>>>> b33026d0
  	mv $(ROOT_DIR)/verrazzano-modules/module-operator/manifests/charts/modules/index.yaml $(ROOT_DIR); \
  	cp -R $(ROOT_DIR)/verrazzano-modules/module-operator/manifests/charts $(ROOT_DIR); \
  	rm -rf $(ROOT_DIR)/charts/modules/*.tgz
